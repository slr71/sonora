/**
 *
 * @author sriram
 * A component that displays app level tool bar with search and user menu. Also renders a drawer menu
 * in small screens instead of Navigation bar
 *
 */

import React, { useEffect, useRef, useState } from "react";
import dynamic from "next/dynamic";

import clsx from "clsx";
import { useQuery } from "react-query";
import { useRouter } from "next/router";
import { useTranslation } from "i18n";
import Joyride, { ACTIONS, EVENTS, STATUS } from "react-joyride";

import ids from "./ids";
import constants from "../../constants";
import { useConfig } from "contexts/config";
import NavigationConstants from "common/NavigationConstants";
import Notifications from "./Notifications";
import CustomIntercom from "./CustomIntercom";
import { useUserProfile } from "contexts/userProfile";
import withErrorAnnouncer from "../utils/error/withErrorAnnouncer";
import ConfirmationDialog from "components/utils/ConfirmationDialog";
import searchConstants from "components/search/constants";
import { usePreferences } from "contexts/userPreferences";
import { getSteps } from "components/layout/steps";
import Bag from "components/Bag";
import {
    getUserProfile,
    useBootStrap,
    USER_PROFILE_QUERY_KEY,
} from "serviceFacades/users";

import { build, CyVerseAnnouncer } from "@cyverse-de/ui-lib";

import {
    AppBar,
    Avatar,
    Divider,
    Drawer,
    Hidden,
    IconButton,
    Popover,
    List,
    ListItem,
    ListItemIcon,
    ListItemText,
    Toolbar,
    Tooltip,
    Typography,
    useTheme,
    useMediaQuery,
} from "@material-ui/core";
import { makeStyles } from "@material-ui/core/styles";
import SearchIcon from "@material-ui/icons/Search";
import AccountCircle from "@material-ui/icons/AccountCircle";
import MenuIcon from "@material-ui/icons/Menu";
import SettingsIcon from "@material-ui/icons/Settings";
import ChevronLeftIcon from "@material-ui/icons/ChevronLeft";
import ChevronRightIcon from "@material-ui/icons/ChevronRight";

import SupervisorAccountIcon from "@material-ui/icons/SupervisorAccount";
import LabelImportantIcon from "@material-ui/icons/LabelImportant";
import UserMenu from "./UserMenu";

// hidden in xsDown
const GlobalSearchField = dynamic(() => import("../search/GlobalSearchField"));

const ENTITLEMENT = "entitlement";
const drawerWidth = 235;
const miniDrawerWidth = 65;
const useStyles = makeStyles((theme) => ({
    root: {
        flex: 1,
    },
    appBar: {
        backgroundColor: theme.palette.primary,
        zIndex: theme.zIndex.drawer + 1,
        width: "100%",
        [theme.breakpoints.up("sm")]: {
            marginLeft: miniDrawerWidth,
            transition: theme.transitions.create(["width", "margin"], {
                easing: theme.transitions.easing.sharp,
                duration: theme.transitions.duration.leavingScreen,
            }),
            width: `calc(100% - ${miniDrawerWidth + 1}px)`,
        },
    },
    appBarShift: {
        [theme.breakpoints.up("sm")]: {
            marginLeft: drawerWidth,
            width: `calc(100% - ${drawerWidth}px)`,
            transition: theme.transitions.create(["width", "margin"], {
                easing: theme.transitions.easing.sharp,
                duration: theme.transitions.duration.enteringScreen,
            }),
        },
    },
    drawerIcon: {
        flexShrink: 0,
        marginRight: theme.spacing(3.5),
        width: 32,
    },
    userIcon: {
        cursor: "pointer",
        backgroundColor: theme.palette.success.main,
        color: theme.palette.success.contrastText,
        width: theme.spacing(5),
        height: theme.spacing(5),
        marginLeft: theme.spacing(1),
        "&:hover": {
            textDecoration: "underline",
            textDecorationColor: theme.palette.success.contrastText,
        },
    },
    accountIcon: {
        cursor: "pointer",
        color: theme.palette.primary.contrastText,
        backgroundColor: theme.palette.primary.main,
        width: theme.spacing(5),
        height: theme.spacing(5),
    },
    icon: {
        color: theme.palette.info.contrastText,
    },
    appBarIcon: {
        [theme.breakpoints.up("sm")]: {
            margin: theme.spacing(2),
        },
        [theme.breakpoints.down("xs")]: {
            margin: theme.spacing(0.2),
        },
    },
    drawer: {
        width: drawerWidth,
        flexShrink: 0,
        whiteSpace: "nowrap",
    },
    drawerOpen: {
        backgroundColor: theme.palette.info.main,
        color: theme.palette.info.contrastText,
        width: drawerWidth,
        [theme.breakpoints.up("sm")]: {
            transition: theme.transitions.create("width", {
                easing: theme.transitions.easing.sharp,
                duration: theme.transitions.duration.enteringScreen,
            }),
        },
    },
    drawerClose: {
        [theme.breakpoints.up("sm")]: {
            backgroundColor: theme.palette.info.main,
            color: theme.palette.info.contrastText,
            transition: theme.transitions.create("width", {
                easing: theme.transitions.easing.sharp,
                duration: theme.transitions.duration.leavingScreen,
            }),
            overflowX: "hidden",
            width: miniDrawerWidth,
        },
    },
    content: {
        width: "100%",
        [theme.breakpoints.up("sm")]: {
            width: `calc(100% - ${miniDrawerWidth + 1}px)`,
            marginLeft: miniDrawerWidth,
            padding: theme.spacing(1),
        },
    },
    contentShift: {
        [theme.breakpoints.up("sm")]: {
            marginLeft: drawerWidth,
            width: `calc(100% - ${drawerWidth}px)`,
            transition: theme.transitions.create(["width", "margin"], {
                easing: theme.transitions.easing.sharp,
                duration: theme.transitions.duration.enteringScreen,
            }),
        },
    },
    profile: {
        cursor: "pointer",
        "&:hover": {
            textDecoration: "underline",
            textDecorationColor: theme.palette.info.contrastText,
        },
    },
    listItem: {
        cursor: "pointer",
        "&:hover": {
            textDecoration: "underline",
            backgroundColor: theme.palette.primary.main,
        },
        color: theme.palette.info.contrastText,
    },
    listItemActive: {
        cursor: "pointer",
        textDecoration: "underline",
        color: theme.palette.primary.contrastText,
        backgroundColor: theme.palette.primary.main,
    },
    menuIcon: {
        color: theme.palette.primary.contrastText,
        [theme.breakpoints.up("sm")]: {
            margin: theme.spacing(0.5),
            color: theme.palette.info.contrastText,
        },
    },
    nested: {
        paddingLeft: theme.spacing(4),
    },
}));

const BagMenu = () => {
    const classes = useStyles();

    return <Bag menuIconClass={classes.menuIcon} />;
};

const DrawerItem = (props) => {
    const classes = useStyles();
    const router = useRouter();

    const {
        title,
        id,
        image,
        icon: Icon,
        activeView,
        thisView,
        toggleDrawer,
    } = props;

    return (
        <Tooltip title={title} placement="right" arrow>
            <ListItem
                id={build(ids.DRAWER_MENU, id)}
                onClick={() => {
                    toggleDrawer(false);
                    router.push("/" + thisView);
                }}
                className={
                    activeView === thisView
                        ? classes.listItemActive
                        : classes.listItem
                }
            >
                {image && (
                    <img
                        className={classes.drawerIcon}
                        src={image}
                        alt={title}
                    />
                )}
                {Icon && (
                    <ListItemIcon>
                        <Icon className={classes.icon} fontSize="large" />
                    </ListItemIcon>
                )}
                <ListItemText>{title}</ListItemText>
            </ListItem>
        </Tooltip>
    );
};

function CyverseAppBar(props) {
    const classes = useStyles();
    const theme = useTheme();
    const router = useRouter();

    const ref = useRef();
    const [config, setConfig] = useConfig();
    const { t } = useTranslation(["common"]);
    const { t: i18nTour } = useTranslation("intro");

    const searchTerm = router?.query?.searchTerm || "";
    let filter = searchConstants.ALL;

    const {
        children,
        activeView,
        setAppBarRef,
        intercomUnreadCount,
        clientConfig,
        showErrorAnnouncer,
    } = props;
    const [userProfile, setUserProfile] = useUserProfile();
    const isXsDown = useMediaQuery(theme.breakpoints.down("xs"));
    const [avatarLetter, setAvatarLetter] = useState("");
    const [open, setOpen] = useState(false);
    const [adminUser, setAdminUser] = useState(false);
    const [bootstrapError, setBootstrapError] = useState(null);
    const [bootstrapQueryEnabled, setBootstrapQueryEnabled] = useState(false);
    const [profileRefetchInterval, setProfileRefetchInterval] = useState(null);
    const [anchorEl, setAnchorEl] = useState(null);
    const [newUser, setNewUser] = useState(false);
    const [runTour, setRunTour] = useState(false);
    const [tourStepIndex, setTourStepIndex] = useState(0);

    const setPreferences = usePreferences()[1];

    if (activeView === NavigationConstants.APPS) {
        filter = searchConstants.APPS;
    } else if (activeView === NavigationConstants.ANALYSES) {
        filter = searchConstants.ANALYSES;
    } else if (activeView === NavigationConstants.DATA) {
        filter = searchConstants.DATA;
    } else {
        filter = searchConstants.ALL;
    }

    function updateUserProfile(profile) {
        if (
            (profile === null && userProfile !== null) ||
            (profile !== null && userProfile === null)
        ) {
            setUserProfile(profile);
        }
    }

    useQuery({
        queryKey: USER_PROFILE_QUERY_KEY,
        queryFn: getUserProfile,
        config: {
            enabled: profileRefetchInterval != null,
            onSuccess: updateUserProfile,
            refetchInterval: profileRefetchInterval,
        },
    });

    useEffect(() => {
        if (clientConfig) {
            setConfig(clientConfig);
            setProfileRefetchInterval(clientConfig.sessions.poll_interval_ms);
        }
    }, [clientConfig, setConfig]);

    useEffect(() => {
        if (bootstrapError) {
            const errorString = JSON.stringify(bootstrapError);
            setBootstrapError(null);
            router.push(
                `/${NavigationConstants.ERROR}?errorInfo=` + errorString
            );
        }
    }, [bootstrapError, router]);

    useEffect(() => {
        setAppBarRef(ref);
    }, [ref, setAppBarRef]);

    useEffect(() => {
        if (userProfile) {
            setBootstrapQueryEnabled(true);
        }
    }, [userProfile]);

    useBootStrap(
        bootstrapQueryEnabled,
        (respData) => {
            setPreferences(respData.preferences);
            const workspace = respData["apps_info"].workspace;
            setNewUser(workspace["new_workspace"] || false);
        },
        setBootstrapError
    );

    React.useEffect(() => {
        if (userProfile?.id) {
            setAvatarLetter(userProfile.id.charAt(0).toUpperCase());
            const adminGroups = config?.admin.groups;
            const groupAttribute =
                config?.admin.group_attribute_name || ENTITLEMENT;
            const userGroupMemberships = userProfile.attributes[groupAttribute];
            const adminMemberships = [];
            if (adminGroups && userGroupMemberships) {
                const adminGroupArray = adminGroups.split(",");
                adminGroupArray.forEach((adminGroup) => {
                    const found = userGroupMemberships.find(
                        (userGroup) => adminGroup === userGroup
                    );
                    if (found) {
                        adminMemberships.push(found);
                    }
                });
                setAdminUser(adminMemberships.length > 0);
            }
        }
    }, [
        userProfile,
        adminUser,
        setAdminUser,
        setAvatarLetter,
        config,

        showErrorAnnouncer,
    ]);

    const handleUserButtonClick = (event) => {
        toggleDrawer(false);
        if (!userProfile) {
            router.push(`/${NavigationConstants.LOGIN}${router.asPath}`);
        } else {
            setAnchorEl(event.currentTarget);
        }
    };

    const onLogoutClick = () => {
        router.push(`/${NavigationConstants.LOGOUT}`);
    };

    const onUserMenuClose = () => {
        setAnchorEl(null);
    };

    const handleDrawerOpen = () => {
        setOpen(true);
    };

    const handleDrawerClose = () => {
        setOpen(false);
    };

    const toggleDrawer = (open) => (event) => {
        setOpen(open);
    };

    useEffect(() => {
        if (open) {
            if (runTour && tourStepIndex === 0) {
                setRunTour(false);
                setTourStepIndex(1);
            }
            if (!runTour && tourStepIndex === 1) {
                setRunTour(true);
            }
        }
    }, [runTour, tourStepIndex, setRunTour, setTourStepIndex, open]);

    const handleJoyrideCallback = (callbackData) => {
        const { action, index, type, status } = callbackData;
        if ([STATUS.FINISHED, STATUS.SKIPPED].includes(status)) {
            setRunTour(false);
            setTourStepIndex(0);
        } else if (
            [EVENTS.STEP_AFTER, EVENTS.TARGET_NOT_FOUND].includes(type)
        ) {
            const stepIndex = index + (action === ACTIONS.PREV ? -1 : 1);
            setTourStepIndex(stepIndex);
        }
    };

    const accountAvatar = (
        <Avatar
            className={userProfile ? classes.userIcon : classes.accountIcon}
            onClick={handleUserButtonClick}
        >
            {userProfile ? (
                <Tooltip
                    title={t("logout", { name: userProfile.id })}
                    aria-label={t("logout", { name: userProfile.id })}
                    placement="bottom"
                    arrow
                >
                    <Typography variant={"h6"}>{avatarLetter}</Typography>
                </Tooltip>
            ) : (
                <Tooltip
                    title={t("login")}
                    aria-label={t("login")}
                    placement="bottom"
                    arrow
                >
                    <AccountCircle fontSize="large" />
                </Tooltip>
            )}
        </Avatar>
    );

    const drawerItems = (
<<<<<<< HEAD
        <List>
            <DrawerItem
                title={t("dashboard")}
                id={ids.DASHBOARD_MI}
                image={"/dashboard_selected.png"}
                thisView={NavigationConstants.DASHBOARD}
                activeView={activeView}
                toggleDrawer={toggleDrawer}
            />
            <DrawerItem
                title={t("data")}
                id={ids.DATA_MI}
                image={"/data_selected.png"}
                thisView={NavigationConstants.DATA}
                activeView={activeView}
                toggleDrawer={toggleDrawer}
            />
            <DrawerItem
                title={t("apps")}
                id={ids.APPS_MI}
                image={"/apps_selected.png"}
                thisView={NavigationConstants.APPS}
                activeView={activeView}
                toggleDrawer={toggleDrawer}
            />
            <DrawerItem
                title={t("analyses")}
                id={ids.ANALYSES_MI}
                image={"/analyses_selected.png"}
                thisView={NavigationConstants.ANALYSES}
                activeView={activeView}
                toggleDrawer={toggleDrawer}
            />
            <Hidden smUp>
                <DrawerItem
                    title={t("search")}
                    id={ids.SEARCH_MI}
                    icon={SearchIcon}
                    thisView={NavigationConstants.SEARCH}
                    activeView={activeView}
                    toggleDrawer={toggleDrawer}
                />
            </Hidden>
            <Divider />
            {userProfile?.id && (
                <DrawerItem
                    title={t("settings")}
                    id={ids.SETTINGS_MI}
                    icon={SettingsIcon}
                    thisView={NavigationConstants.SETTINGS}
                    activeView={activeView}
                    toggleDrawer={toggleDrawer}
                />
=======
        <List component="div">
            <Tooltip title={t("dashboard")} placement="right" arrow>
                <ListItem
                    id={build(ids.DRAWER_MENU, ids.DASHBOARD_MI)}
                    onClick={() => {
                        toggleDrawer(false);
                        router.push("/" + NavigationConstants.DASHBOARD);
                    }}
                    className={
                        activeView === NavigationConstants.DASHBOARD
                            ? classes.listItemActive
                            : classes.listItem
                    }
                >
                    <img
                        className={clsx("dashboard-intro", classes.drawerIcon)}
                        src="/dashboard_selected.png"
                        alt={t("dashboard")}
                    />
                    {open && <ListItemText>{t("dashboard")}</ListItemText>}
                </ListItem>
            </Tooltip>
            <Tooltip title={t("data")} placement="right" arrow>
                <ListItem
                    id={build(ids.DRAWER_MENU, ids.DATA_MI)}
                    onClick={() => {
                        toggleDrawer(false);
                        router.push("/" + NavigationConstants.DATA);
                    }}
                    className={
                        activeView === NavigationConstants.DATA
                            ? classes.listItemActive
                            : classes.listItem
                    }
                >
                    <img
                        className={clsx("data-intro", classes.drawerIcon)}
                        src="/data_selected.png"
                        alt={t("data")}
                    />
                    {open && <ListItemText>{t("data")}</ListItemText>}
                </ListItem>
            </Tooltip>
            <Tooltip title={t("apps")} placement="right" arrow>
                <ListItem
                    id={build(ids.DRAWER_MENU, ids.APPS_MI)}
                    onClick={() => {
                        toggleDrawer(false);
                        router.push("/" + NavigationConstants.APPS);
                    }}
                    className={
                        activeView === NavigationConstants.APPS
                            ? classes.listItemActive
                            : classes.listItem
                    }
                >
                    <img
                        className={clsx("apps-intro", classes.drawerIcon)}
                        src="/apps_selected.png"
                        alt={t("apps")}
                    />
                    {open && <ListItemText>{t("apps")}</ListItemText>}
                </ListItem>
            </Tooltip>
            <Tooltip title={t("analyses")} placement="right" arrow>
                <ListItem
                    id={build(ids.DRAWER_MENU, ids.ANALYSES_MI)}
                    onClick={() => {
                        toggleDrawer(false);
                        router.push("/" + NavigationConstants.ANALYSES);
                    }}
                    className={
                        activeView === NavigationConstants.ANALYSES
                            ? classes.listItemActive
                            : classes.listItem
                    }
                >
                    <img
                        className={clsx("analyses-intro", classes.drawerIcon)}
                        src="/analyses_selected.png"
                        alt={t("analyses")}
                    />
                    {open && <ListItemText>{t("analyses")}</ListItemText>}
                </ListItem>
            </Tooltip>
            <Hidden only={["sm", "md", "lg", "xl"]}>
                <Tooltip title={t("search")} placement="right" arrow>
                    <ListItem
                        id={build(ids.DRAWER_MENU, ids.SEARCH_MI)}
                        onClick={handleSearchClick}
                        className={
                            activeView === NavigationConstants.SEARCH
                                ? classes.listItemActive
                                : classes.listItem
                        }
                    >
                        <ListItemIcon>
                            <SearchIcon
                                className={clsx("search-intro", classes.icon)}
                                fontSize="large"
                            />
                        </ListItemIcon>
                        {open && <ListItemText>{t("search")}</ListItemText>}
                    </ListItem>
                </Tooltip>
            </Hidden>
            <Divider />
            {userProfile?.id && (
                <Tooltip title={t("settings")} placement="right" arrow>
                    <ListItem
                        id={build(ids.DRAWER_MENU, ids.SETTINGS_MI)}
                        onClick={() =>
                            router.push("/" + NavigationConstants.SETTINGS)
                        }
                        className={
                            activeView === NavigationConstants.SETTINGS
                                ? classes.listItemActive
                                : classes.listItem
                        }
                    >
                        <ListItemIcon>
                            <SettingsIcon
                                className={clsx(
                                    "preferences-intro",
                                    classes.icon
                                )}
                                fontSize="large"
                            />
                        </ListItemIcon>
                        {open && <ListItemText>{t("settings")}</ListItemText>}
                    </ListItem>
                </Tooltip>
>>>>>>> ee4a006a
            )}
        </List>
    );

    const adminDrawerItems = (
        <List component="div">
            <ListItem
                id={build(ids.DRAWER_MENU, ids.ADMIN_MI)}
                className={
                    activeView === NavigationConstants.ADMIN
                        ? classes.listItemActive
                        : classes.listItem
                }
            >
                <ListItemIcon>
                    <SupervisorAccountIcon
                        className={classes.icon}
                        fontSize="large"
                    />
                </ListItemIcon>
                {open && <ListItemText>{t("admin")}</ListItemText>}
            </ListItem>
            <List component="div" disablePadding>
                <Tooltip title={t("vice")} placement="right" arrow>
                    <ListItem
                        button
                        id={build(ids.DRAWER_MENU, ids.VICE_MI)}
                        className={clsx(classes.nested, classes.listItem)}
                        onClick={() =>
                            router.push(
                                "/" +
                                    NavigationConstants.ADMIN +
                                    "/" +
                                    NavigationConstants.VICE
                            )
                        }
                    >
                        <ListItemIcon>
                            <LabelImportantIcon className={classes.icon} />
                        </ListItemIcon>
                        {open && <ListItemText>{t("vice")}</ListItemText>}
                    </ListItem>
                </Tooltip>
                <Tooltip title={t("refGenomes")} placement="right" arrow>
                    <ListItem
                        button
                        id={build(ids.DRAWER_MENU, ids.REF_GENOME_MI)}
                        className={clsx(classes.nested, classes.listItem)}
                        onClick={() =>
                            router.push(
                                "/" +
                                    NavigationConstants.ADMIN +
                                    "/" +
                                    NavigationConstants.REF_GENOMES
                            )
                        }
                    >
                        <ListItemIcon>
                            <LabelImportantIcon className={classes.icon} />
                        </ListItemIcon>
                        {open && <ListItemText>{t("refGenomes")}</ListItemText>}
                    </ListItem>
                </Tooltip>
            </List>
        </List>
    );
    return (
<<<<<<< HEAD
        <div className={classes.root}>
            <AppBar
                id={ids.APP_BAR_BASE}
                position="static"
                variant="outlined"
                ref={ref}
                className={clsx(classes.appBar, {
                    [classes.appBarShift]: open,
                })}
            >
                <Toolbar>
                    <Hidden smUp>
                        <IconButton
                            aria-label={t("openDrawer")}
                            onClick={handleDrawerOpen}
                            edge="start"
                            className={classes.menuIcon}
                        >
                            <MenuIcon />
                        </IconButton>
                        <Typography>{t("deTitle")}</Typography>
                    </Hidden>
                    <Hidden xsDown>
                        <a
                            href={constants.CYVERSE_URL}
                            target="_blank"
                            rel="noopener noreferrer"
                        >
                            <img
                                width={190}
                                height={39}
                                src="/de_white.png"
                                alt={t("cyverse")}
                            ></img>
                        </a>
                        <GlobalSearchField
                            search={searchTerm}
                            selectedFilter={filter}
                        />
                    </Hidden>
                    <div className={classes.root} />
                    <div style={{ display: "flex" }}>
                        <CustomIntercom
                            intercomUnreadCount={intercomUnreadCount}
                        />
                        <BagMenu />
                        <Notifications />
                    </div>
                    <Hidden xsDown>
                        <div id={build(ids.APP_BAR_BASE, ids.ACCOUNT_MI)}>
                            {accountAvatar}
                        </div>
                    </Hidden>
                </Toolbar>
            </AppBar>
            <Drawer
                variant={isXsDown ? "temporary" : "permanent"}
                className={clsx(classes.drawer, {
                    [classes.drawerOpen]: open,
                    [classes.drawerClose]: !open,
                })}
                classes={{
                    paper: clsx({
                        [classes.drawerOpen]: open,
                        [classes.drawerClose]: !open,
                    }),
                }}
                open={isXsDown ? open : false}
                onClose={isXsDown ? toggleDrawer(false) : undefined}
            >
                <Hidden xsDown>
                    <div className={classes.toolbar}>
                        <IconButton
                            className={classes.menuIcon}
                            onClick={
                                open ? handleDrawerClose : handleDrawerOpen
                            }
                            aria-label={open ? "close drawer" : "open drawer"}
                            edge={open ? false : "start"}
                        >
                            {open ? (
                                theme.direction === "rtl" ? (
                                    <ChevronRightIcon fontSize="large" />
                                ) : (
                                    <ChevronLeftIcon fontSize="large" />
                                )
                            ) : (
                                <MenuIcon fontSize="large" />
                            )}
                        </IconButton>
                    </div>
                </Hidden>
                <Hidden smUp>
                    <div
                        id={build(ids.DRAWER_MENU, ids.ACCOUNT_MI)}
                        style={{ margin: 8 }}
                    >
                        {userProfile ? (
=======
        <>
            <div className={classes.root}>
                <AppBar
                    id={ids.APP_BAR_BASE}
                    position="static"
                    variant="outlined"
                    ref={ref}
                    className={clsx(classes.appBar, {
                        [classes.appBarShift]: open,
                    })}
                >
                    <Toolbar>
                        <Hidden only={["sm", "md", "lg", "xl"]}>
                            <IconButton
                                aria-label={t("openDrawer")}
                                onClick={handleDrawerOpen}
                                edge="start"
                                className={classes.menuIcon}
                            >
                                <MenuIcon className={"menu-intro"} />
                            </IconButton>
                            <Typography>{t("deTitle")}</Typography>
                        </Hidden>
                        <Hidden xsDown>
                            <a
                                href={constants.CYVERSE_URL}
                                target="_blank"
                                rel="noopener noreferrer"
                            >
                                <img
                                    width={190}
                                    height={39}
                                    src="/de_white.png"
                                    alt={t("cyverse")}
                                ></img>
                            </a>
                        </Hidden>
                        <Hidden xsDown>
                            <GlobalSearchField
                                search={searchTerm}
                                selectedFilter={filter}
                            />
                        </Hidden>
                        <div className={classes.root} />
                        <div style={{ display: "flex" }}>
                            <CustomIntercom
                                intercomUnreadCount={intercomUnreadCount}
                            />
                            <BagMenu />
                            <Notifications />
                        </div>
                        <Hidden only={["xs"]}>
                            <div id={build(ids.APP_BAR_BASE, ids.ACCOUNT_MI)}>
                                {accountAvatar}
                            </div>
                        </Hidden>
                    </Toolbar>
                </AppBar>
                <Hidden xsDown>
                    <Drawer
                        variant="permanent"
                        className={clsx(classes.drawer, {
                            [classes.drawerOpen]: open,
                            [classes.drawerClose]: !open,
                        })}
                        classes={{
                            paper: clsx({
                                [classes.drawerOpen]: open,
                                [classes.drawerClose]: !open,
                            }),
                        }}
                    >
                        <div className={classes.toolbar}>
                            {!open && (
                                <IconButton
                                    aria-label={t("openMenu")}
                                    onClick={handleDrawerOpen}
                                    edge="start"
                                    className={clsx(classes.menuIcon, {
                                        [classes.hide]: open,
                                    })}
                                >
                                    <MenuIcon
                                        fontSize="large"
                                        className="menu-intro"
                                    />
                                </IconButton>
                            )}
                            {open && (
                                <IconButton
                                    onClick={handleDrawerClose}
                                    className={classes.menuIcon}
                                >
                                    {theme.direction === "rtl" ? (
                                        <ChevronRightIcon fontSize="large" />
                                    ) : (
                                        <ChevronLeftIcon fontSize="large" />
                                    )}
                                </IconButton>
                            )}
                        </div>
                        <Divider />
                        {drawerItems}
                        {open && adminUser && (
                            <>
                                <Divider />
                                {adminDrawerItems}
                            </>
                        )}
                    </Drawer>
                </Hidden>
                <Hidden only={["sm", "md", "lg", "xl"]}>
                    <Drawer
                        className={clsx(classes.drawer, {
                            [classes.drawerOpen]: open,
                            [classes.drawerClose]: !open,
                        })}
                        classes={{
                            paper: clsx({
                                [classes.drawerOpen]: open,
                                [classes.drawerClose]: !open,
                            }),
                        }}
                        open={open}
                        onClose={toggleDrawer(false)}
                    >
                        <div
                            id={build(ids.DRAWER_MENU, ids.ACCOUNT_MI)}
                            style={{ margin: 8 }}
                        >
>>>>>>> ee4a006a
                            <UserMenu
                                baseId={build(ids.DRAWER_MENU, ids.ACCOUNT_MI)}
                                profile={userProfile}
                                onLogoutClick={onLogoutClick}
                                onManageAccountClick={() =>
                                    window.open(
<<<<<<< HEAD
                                        constants.CYVERSE_USER_PORTAL,
=======
                                        "https://user.cyverse.org",
>>>>>>> ee4a006a
                                        "_blank"
                                    )
                                }
                            />
<<<<<<< HEAD
                        ) : (
                            accountAvatar
                        )}
                    </div>
                </Hidden>
                <Divider />
                {drawerItems}
                {(!isXsDown || open) && adminUser && (
                    <>
                        <Divider />
                        {adminDrawerItems}
                    </>
                )}
            </Drawer>
            <CyVerseAnnouncer />
            <Popover
                open={Boolean(anchorEl)}
                anchorEl={anchorEl}
                onClose={onUserMenuClose}
                anchorOrigin={{
                    vertical: "bottom",
                    horizontal: "center",
                }}
                transformOrigin={{
                    vertical: "top",
                    horizontal: "left",
                }}
            >
                <UserMenu
                    baseId={build(ids.APP_BAR_BASE, ids.ACCOUNT_MI)}
                    profile={userProfile}
                    onLogoutClick={onLogoutClick}
                    onManageAccountClick={() =>
                        window.open(constants.CYVERSE_USER_PORTAL, "_blank")
                    }
=======
                        </div>
                        <Divider />
                        {drawerItems}
                        {adminUser && (
                            <>
                                <Divider />
                                {adminDrawerItems}
                            </>
                        )}
                    </Drawer>
                </Hidden>
                <CyVerseAnnouncer />
                <Popover
                    open={Boolean(anchorEl)}
                    anchorEl={anchorEl}
                    onClose={onUserMenuClose}
                    anchorOrigin={{
                        vertical: "bottom",
                        horizontal: "center",
                    }}
                    transformOrigin={{
                        vertical: "top",
                        horizontal: "left",
                    }}
                >
                    <UserMenu
                        baseId={build(ids.APP_BAR_BASE, ids.ACCOUNT_MI)}
                        profile={userProfile}
                        onLogoutClick={onLogoutClick}
                        onManageAccountClick={() =>
                            window.open(constants.CYVERSE_USER_PORTAL, "_blank")
                        }
                    />
                </Popover>
                <main
                    className={clsx(classes.content, {
                        [classes.contentShift]: open,
                    })}
                >
                    {children}
                </main>
                {newUser && (
                    <ConfirmationDialog
                        baseId={ids.USER_TOUR_DLG}
                        open={newUser}
                        onClose={() => setNewUser(false)}
                        onConfirm={() => {
                            setNewUser(false);
                            setRunTour(true);
                        }}
                        title={i18nTour("tourPromptTitle")}
                        contentText={i18nTour("tourPrompt")}
                    />
                )}
            </div>
            {runTour && (
                <Joyride
                    steps={getSteps(i18nTour)}
                    run={runTour}
                    showProgress={true}
                    continuous={true}
                    disableOverlayClose={true}
                    callback={handleJoyrideCallback}
                    stepIndex={tourStepIndex}
                    styles={{
                        options: {
                            arrowColor: theme.palette.error.main,
                            backgroundColor: theme.palette.error.contrastText,
                            overlayColor: theme.palette.silver,
                            primaryColor: theme.palette.error.main,
                            textColor: theme.palette.info.main,
                            zIndex: 10000000,
                        },
                        tooltipContainer: {
                            textAlign: "left",
                        },
                    }}
>>>>>>> ee4a006a
                />
            )}
        </>
    );
}
export default withErrorAnnouncer(CyverseAppBar);<|MERGE_RESOLUTION|>--- conflicted
+++ resolved
@@ -231,6 +231,8 @@
         activeView,
         thisView,
         toggleDrawer,
+        clsxBase,
+        open,
     } = props;
 
     return (
@@ -249,17 +251,28 @@
             >
                 {image && (
                     <img
-                        className={classes.drawerIcon}
+                        className={
+                            clsxBase
+                                ? clsx(clsxBase, classes.drawerIcon)
+                                : classes.drawerIcon
+                        }
                         src={image}
                         alt={title}
                     />
                 )}
                 {Icon && (
                     <ListItemIcon>
-                        <Icon className={classes.icon} fontSize="large" />
+                        <Icon
+                            className={
+                                clsxBase
+                                    ? clsx(clsxBase, classes.icon)
+                                    : classes.icon
+                            }
+                            fontSize="large"
+                        />
                     </ListItemIcon>
                 )}
-                <ListItemText>{title}</ListItemText>
+                {open && <ListItemText>{title}</ListItemText>}
             </ListItem>
         </Tooltip>
     );
@@ -480,39 +493,46 @@
     );
 
     const drawerItems = (
-<<<<<<< HEAD
-        <List>
+        <List component="div">
             <DrawerItem
                 title={t("dashboard")}
                 id={ids.DASHBOARD_MI}
                 image={"/dashboard_selected.png"}
                 thisView={NavigationConstants.DASHBOARD}
+                clsxBase={"dashboard-intro"}
                 activeView={activeView}
                 toggleDrawer={toggleDrawer}
+                open={open}
             />
             <DrawerItem
                 title={t("data")}
                 id={ids.DATA_MI}
                 image={"/data_selected.png"}
                 thisView={NavigationConstants.DATA}
+                clsxBase={"data-intro"}
                 activeView={activeView}
                 toggleDrawer={toggleDrawer}
+                open={open}
             />
             <DrawerItem
                 title={t("apps")}
                 id={ids.APPS_MI}
                 image={"/apps_selected.png"}
                 thisView={NavigationConstants.APPS}
+                clsxBase={"apps-intro"}
                 activeView={activeView}
                 toggleDrawer={toggleDrawer}
+                open={open}
             />
             <DrawerItem
                 title={t("analyses")}
                 id={ids.ANALYSES_MI}
                 image={"/analyses_selected.png"}
                 thisView={NavigationConstants.ANALYSES}
+                clsxBase={"analyses-intro"}
                 activeView={activeView}
                 toggleDrawer={toggleDrawer}
+                open={open}
             />
             <Hidden smUp>
                 <DrawerItem
@@ -520,8 +540,10 @@
                     id={ids.SEARCH_MI}
                     icon={SearchIcon}
                     thisView={NavigationConstants.SEARCH}
+                    clsxBase={"search-intro"}
                     activeView={activeView}
                     toggleDrawer={toggleDrawer}
+                    open={open}
                 />
             </Hidden>
             <Divider />
@@ -531,143 +553,11 @@
                     id={ids.SETTINGS_MI}
                     icon={SettingsIcon}
                     thisView={NavigationConstants.SETTINGS}
+                    clsxBase={"preferences-intro"}
                     activeView={activeView}
                     toggleDrawer={toggleDrawer}
+                    open={open}
                 />
-=======
-        <List component="div">
-            <Tooltip title={t("dashboard")} placement="right" arrow>
-                <ListItem
-                    id={build(ids.DRAWER_MENU, ids.DASHBOARD_MI)}
-                    onClick={() => {
-                        toggleDrawer(false);
-                        router.push("/" + NavigationConstants.DASHBOARD);
-                    }}
-                    className={
-                        activeView === NavigationConstants.DASHBOARD
-                            ? classes.listItemActive
-                            : classes.listItem
-                    }
-                >
-                    <img
-                        className={clsx("dashboard-intro", classes.drawerIcon)}
-                        src="/dashboard_selected.png"
-                        alt={t("dashboard")}
-                    />
-                    {open && <ListItemText>{t("dashboard")}</ListItemText>}
-                </ListItem>
-            </Tooltip>
-            <Tooltip title={t("data")} placement="right" arrow>
-                <ListItem
-                    id={build(ids.DRAWER_MENU, ids.DATA_MI)}
-                    onClick={() => {
-                        toggleDrawer(false);
-                        router.push("/" + NavigationConstants.DATA);
-                    }}
-                    className={
-                        activeView === NavigationConstants.DATA
-                            ? classes.listItemActive
-                            : classes.listItem
-                    }
-                >
-                    <img
-                        className={clsx("data-intro", classes.drawerIcon)}
-                        src="/data_selected.png"
-                        alt={t("data")}
-                    />
-                    {open && <ListItemText>{t("data")}</ListItemText>}
-                </ListItem>
-            </Tooltip>
-            <Tooltip title={t("apps")} placement="right" arrow>
-                <ListItem
-                    id={build(ids.DRAWER_MENU, ids.APPS_MI)}
-                    onClick={() => {
-                        toggleDrawer(false);
-                        router.push("/" + NavigationConstants.APPS);
-                    }}
-                    className={
-                        activeView === NavigationConstants.APPS
-                            ? classes.listItemActive
-                            : classes.listItem
-                    }
-                >
-                    <img
-                        className={clsx("apps-intro", classes.drawerIcon)}
-                        src="/apps_selected.png"
-                        alt={t("apps")}
-                    />
-                    {open && <ListItemText>{t("apps")}</ListItemText>}
-                </ListItem>
-            </Tooltip>
-            <Tooltip title={t("analyses")} placement="right" arrow>
-                <ListItem
-                    id={build(ids.DRAWER_MENU, ids.ANALYSES_MI)}
-                    onClick={() => {
-                        toggleDrawer(false);
-                        router.push("/" + NavigationConstants.ANALYSES);
-                    }}
-                    className={
-                        activeView === NavigationConstants.ANALYSES
-                            ? classes.listItemActive
-                            : classes.listItem
-                    }
-                >
-                    <img
-                        className={clsx("analyses-intro", classes.drawerIcon)}
-                        src="/analyses_selected.png"
-                        alt={t("analyses")}
-                    />
-                    {open && <ListItemText>{t("analyses")}</ListItemText>}
-                </ListItem>
-            </Tooltip>
-            <Hidden only={["sm", "md", "lg", "xl"]}>
-                <Tooltip title={t("search")} placement="right" arrow>
-                    <ListItem
-                        id={build(ids.DRAWER_MENU, ids.SEARCH_MI)}
-                        onClick={handleSearchClick}
-                        className={
-                            activeView === NavigationConstants.SEARCH
-                                ? classes.listItemActive
-                                : classes.listItem
-                        }
-                    >
-                        <ListItemIcon>
-                            <SearchIcon
-                                className={clsx("search-intro", classes.icon)}
-                                fontSize="large"
-                            />
-                        </ListItemIcon>
-                        {open && <ListItemText>{t("search")}</ListItemText>}
-                    </ListItem>
-                </Tooltip>
-            </Hidden>
-            <Divider />
-            {userProfile?.id && (
-                <Tooltip title={t("settings")} placement="right" arrow>
-                    <ListItem
-                        id={build(ids.DRAWER_MENU, ids.SETTINGS_MI)}
-                        onClick={() =>
-                            router.push("/" + NavigationConstants.SETTINGS)
-                        }
-                        className={
-                            activeView === NavigationConstants.SETTINGS
-                                ? classes.listItemActive
-                                : classes.listItem
-                        }
-                    >
-                        <ListItemIcon>
-                            <SettingsIcon
-                                className={clsx(
-                                    "preferences-intro",
-                                    classes.icon
-                                )}
-                                fontSize="large"
-                            />
-                        </ListItemIcon>
-                        {open && <ListItemText>{t("settings")}</ListItemText>}
-                    </ListItem>
-                </Tooltip>
->>>>>>> ee4a006a
             )}
         </List>
     );
@@ -735,106 +625,6 @@
         </List>
     );
     return (
-<<<<<<< HEAD
-        <div className={classes.root}>
-            <AppBar
-                id={ids.APP_BAR_BASE}
-                position="static"
-                variant="outlined"
-                ref={ref}
-                className={clsx(classes.appBar, {
-                    [classes.appBarShift]: open,
-                })}
-            >
-                <Toolbar>
-                    <Hidden smUp>
-                        <IconButton
-                            aria-label={t("openDrawer")}
-                            onClick={handleDrawerOpen}
-                            edge="start"
-                            className={classes.menuIcon}
-                        >
-                            <MenuIcon />
-                        </IconButton>
-                        <Typography>{t("deTitle")}</Typography>
-                    </Hidden>
-                    <Hidden xsDown>
-                        <a
-                            href={constants.CYVERSE_URL}
-                            target="_blank"
-                            rel="noopener noreferrer"
-                        >
-                            <img
-                                width={190}
-                                height={39}
-                                src="/de_white.png"
-                                alt={t("cyverse")}
-                            ></img>
-                        </a>
-                        <GlobalSearchField
-                            search={searchTerm}
-                            selectedFilter={filter}
-                        />
-                    </Hidden>
-                    <div className={classes.root} />
-                    <div style={{ display: "flex" }}>
-                        <CustomIntercom
-                            intercomUnreadCount={intercomUnreadCount}
-                        />
-                        <BagMenu />
-                        <Notifications />
-                    </div>
-                    <Hidden xsDown>
-                        <div id={build(ids.APP_BAR_BASE, ids.ACCOUNT_MI)}>
-                            {accountAvatar}
-                        </div>
-                    </Hidden>
-                </Toolbar>
-            </AppBar>
-            <Drawer
-                variant={isXsDown ? "temporary" : "permanent"}
-                className={clsx(classes.drawer, {
-                    [classes.drawerOpen]: open,
-                    [classes.drawerClose]: !open,
-                })}
-                classes={{
-                    paper: clsx({
-                        [classes.drawerOpen]: open,
-                        [classes.drawerClose]: !open,
-                    }),
-                }}
-                open={isXsDown ? open : false}
-                onClose={isXsDown ? toggleDrawer(false) : undefined}
-            >
-                <Hidden xsDown>
-                    <div className={classes.toolbar}>
-                        <IconButton
-                            className={classes.menuIcon}
-                            onClick={
-                                open ? handleDrawerClose : handleDrawerOpen
-                            }
-                            aria-label={open ? "close drawer" : "open drawer"}
-                            edge={open ? false : "start"}
-                        >
-                            {open ? (
-                                theme.direction === "rtl" ? (
-                                    <ChevronRightIcon fontSize="large" />
-                                ) : (
-                                    <ChevronLeftIcon fontSize="large" />
-                                )
-                            ) : (
-                                <MenuIcon fontSize="large" />
-                            )}
-                        </IconButton>
-                    </div>
-                </Hidden>
-                <Hidden smUp>
-                    <div
-                        id={build(ids.DRAWER_MENU, ids.ACCOUNT_MI)}
-                        style={{ margin: 8 }}
-                    >
-                        {userProfile ? (
-=======
         <>
             <div className={classes.root}>
                 <AppBar
@@ -847,7 +637,7 @@
                     })}
                 >
                     <Toolbar>
-                        <Hidden only={["sm", "md", "lg", "xl"]}>
+                        <Hidden smUp>
                             <IconButton
                                 aria-label={t("openDrawer")}
                                 onClick={handleDrawerOpen}
@@ -871,8 +661,6 @@
                                     alt={t("cyverse")}
                                 ></img>
                             </a>
-                        </Hidden>
-                        <Hidden xsDown>
                             <GlobalSearchField
                                 search={searchTerm}
                                 selectedFilter={filter}
@@ -886,149 +674,89 @@
                             <BagMenu />
                             <Notifications />
                         </div>
-                        <Hidden only={["xs"]}>
+                        <Hidden xsDown>
                             <div id={build(ids.APP_BAR_BASE, ids.ACCOUNT_MI)}>
                                 {accountAvatar}
                             </div>
                         </Hidden>
                     </Toolbar>
                 </AppBar>
-                <Hidden xsDown>
-                    <Drawer
-                        variant="permanent"
-                        className={clsx(classes.drawer, {
+                <Drawer
+                    variant={isXsDown ? "temporary" : "permanent"}
+                    className={clsx(classes.drawer, {
+                        [classes.drawerOpen]: open,
+                        [classes.drawerClose]: !open,
+                    })}
+                    classes={{
+                        paper: clsx({
                             [classes.drawerOpen]: open,
                             [classes.drawerClose]: !open,
-                        })}
-                        classes={{
-                            paper: clsx({
-                                [classes.drawerOpen]: open,
-                                [classes.drawerClose]: !open,
-                            }),
-                        }}
-                    >
+                        }),
+                    }}
+                    open={isXsDown ? open : false}
+                    onClose={isXsDown ? toggleDrawer(false) : undefined}
+                >
+                    <Hidden xsDown>
                         <div className={classes.toolbar}>
-                            {!open && (
-                                <IconButton
-                                    aria-label={t("openMenu")}
-                                    onClick={handleDrawerOpen}
-                                    edge="start"
-                                    className={clsx(classes.menuIcon, {
-                                        [classes.hide]: open,
-                                    })}
-                                >
+                            <IconButton
+                                className={classes.menuIcon}
+                                onClick={
+                                    open ? handleDrawerClose : handleDrawerOpen
+                                }
+                                aria-label={
+                                    open ? t("closeMenu") : t("openMenu")
+                                }
+                                edge={open ? false : "start"}
+                            >
+                                {open ? (
+                                    theme.direction === "rtl" ? (
+                                        <ChevronRightIcon fontSize="large" />
+                                    ) : (
+                                        <ChevronLeftIcon fontSize="large" />
+                                    )
+                                ) : (
                                     <MenuIcon
                                         fontSize="large"
                                         className="menu-intro"
                                     />
-                                </IconButton>
-                            )}
-                            {open && (
-                                <IconButton
-                                    onClick={handleDrawerClose}
-                                    className={classes.menuIcon}
-                                >
-                                    {theme.direction === "rtl" ? (
-                                        <ChevronRightIcon fontSize="large" />
-                                    ) : (
-                                        <ChevronLeftIcon fontSize="large" />
-                                    )}
-                                </IconButton>
-                            )}
+                                )}
+                            </IconButton>
                         </div>
-                        <Divider />
-                        {drawerItems}
-                        {open && adminUser && (
-                            <>
-                                <Divider />
-                                {adminDrawerItems}
-                            </>
-                        )}
-                    </Drawer>
-                </Hidden>
-                <Hidden only={["sm", "md", "lg", "xl"]}>
-                    <Drawer
-                        className={clsx(classes.drawer, {
-                            [classes.drawerOpen]: open,
-                            [classes.drawerClose]: !open,
-                        })}
-                        classes={{
-                            paper: clsx({
-                                [classes.drawerOpen]: open,
-                                [classes.drawerClose]: !open,
-                            }),
-                        }}
-                        open={open}
-                        onClose={toggleDrawer(false)}
-                    >
+                    </Hidden>
+                    <Hidden smUp>
                         <div
                             id={build(ids.DRAWER_MENU, ids.ACCOUNT_MI)}
                             style={{ margin: 8 }}
                         >
->>>>>>> ee4a006a
-                            <UserMenu
-                                baseId={build(ids.DRAWER_MENU, ids.ACCOUNT_MI)}
-                                profile={userProfile}
-                                onLogoutClick={onLogoutClick}
-                                onManageAccountClick={() =>
-                                    window.open(
-<<<<<<< HEAD
-                                        constants.CYVERSE_USER_PORTAL,
-=======
-                                        "https://user.cyverse.org",
->>>>>>> ee4a006a
-                                        "_blank"
-                                    )
-                                }
-                            />
-<<<<<<< HEAD
-                        ) : (
-                            accountAvatar
-                        )}
-                    </div>
-                </Hidden>
-                <Divider />
-                {drawerItems}
-                {(!isXsDown || open) && adminUser && (
-                    <>
-                        <Divider />
-                        {adminDrawerItems}
-                    </>
-                )}
-            </Drawer>
-            <CyVerseAnnouncer />
-            <Popover
-                open={Boolean(anchorEl)}
-                anchorEl={anchorEl}
-                onClose={onUserMenuClose}
-                anchorOrigin={{
-                    vertical: "bottom",
-                    horizontal: "center",
-                }}
-                transformOrigin={{
-                    vertical: "top",
-                    horizontal: "left",
-                }}
-            >
-                <UserMenu
-                    baseId={build(ids.APP_BAR_BASE, ids.ACCOUNT_MI)}
-                    profile={userProfile}
-                    onLogoutClick={onLogoutClick}
-                    onManageAccountClick={() =>
-                        window.open(constants.CYVERSE_USER_PORTAL, "_blank")
-                    }
-=======
+                            {userProfile ? (
+                                <UserMenu
+                                    baseId={build(
+                                        ids.DRAWER_MENU,
+                                        ids.ACCOUNT_MI
+                                    )}
+                                    profile={userProfile}
+                                    onLogoutClick={onLogoutClick}
+                                    onManageAccountClick={() =>
+                                        window.open(
+                                            constants.CYVERSE_USER_PORTAL,
+                                            "_blank"
+                                        )
+                                    }
+                                />
+                            ) : (
+                                accountAvatar
+                            )}
                         </div>
-                        <Divider />
-                        {drawerItems}
-                        {adminUser && (
-                            <>
-                                <Divider />
-                                {adminDrawerItems}
-                            </>
-                        )}
-                    </Drawer>
-                </Hidden>
+                    </Hidden>
+                    <Divider />
+                    {drawerItems}
+                    {(!isXsDown || open) && adminUser && (
+                        <>
+                            <Divider />
+                            {adminDrawerItems}
+                        </>
+                    )}
+                </Drawer>
                 <CyVerseAnnouncer />
                 <Popover
                     open={Boolean(anchorEl)}
@@ -1095,7 +823,6 @@
                             textAlign: "left",
                         },
                     }}
->>>>>>> ee4a006a
                 />
             )}
         </>
